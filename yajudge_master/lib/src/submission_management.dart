import 'dart:async';
import 'dart:convert';
import 'dart:io' as io;
import 'dart:typed_data';
import 'package:grpc/grpc.dart';
import 'package:logging/logging.dart';
import 'package:mongo_dart/mongo_dart.dart';
import 'package:postgres/postgres.dart';
import 'package:protobuf/protobuf.dart';
import 'package:yajudge_common/yajudge_common.dart';
import 'package:fixnum/fixnum.dart';
import 'external_services_manager.dart';
import 'master_service.dart';

class SubmissionListNotificationsEntry {
  final User user;
  final SubmissionListNotificationsRequest request;
  final StreamController<SubmissionListEntry> controller;

  SubmissionListNotificationsEntry(this.user, this.request, this.controller);
}

class SubmissionManagementService extends SubmissionManagementServiceBase {

  final Logger log = Logger('SubmissionManager');
  final PostgreSQLConnection connection;
  final Db? storageDb;
  final MasterService parent;

  final Map<String,List<StreamController<ProblemStatus>>> _problemStatusStreamControllers = {};
  final Map<String,List<StreamController<CourseStatus>>> _courseStatusStreamControllers = {};
  final Map<String,List<StreamController<Submission>>> _submissionResultStreamControllers = {};

  final Map<String,SubmissionListNotificationsEntry> _submissionListListeners = {};

  final ExternalServicesManager _gradersManager = ExternalServicesManager();

  SubmissionManagementService({
    required this.parent,
    required this.connection,
    this.storageDb,
  })
  {
    Timer.periodic(Duration(seconds: 2), (_) { processSubmissionsQueue(); });
  }

  @override
  Future<CourseStatus> checkCourseStatus(ServiceCall call, CheckCourseStatusRequest request) async {
    final user = request.user;
    final course = request.course;
    return _getCourseStatus(user, course);
  }

  Future<CourseStatus> _getCourseStatus(User user, Course course) async {
    final courseDataId = course.dataId;
    final courseData = parent.courseManagementService.getCourseData(courseDataId);
    double courseScoreGot = 0.0;
    double courseScoreMax = 0.0;
    int problemsTotal = 0;
    int problemsRequired = 0;
    int problemsSolved = 0;
    int problemsRequiredSolved = 0;

    List<SectionStatus> sectionStatuses = [];
    for (final section in courseData.sections) {
      double sectionScoreGot = 0.0;
      double sectionScoreMax = 0.0;
      bool sectionCompleted = true;
      bool lessonCompleted = true;
      bool lessonBlocked = false;

      List<LessonStatus> lessonStatuses = [];
      for (final lesson in section.lessons) {
        double lessonScoreGot = 0.0;
        double lessonScoreMax = 0.0;
        lessonBlocked = !lessonCompleted;

        List<ProblemStatus> problemStatuses = [];

        for (final problemMetadata in lesson.problemsMetadata) {
          problemsTotal ++;
          if (problemMetadata.blocksNextProblems) {
            problemsRequired ++;
          }
          final problemStatus = await _getProblemStatus(
            user: user,
            course: course,
            problemMetadata: problemMetadata,
            problemBlocked: !lessonCompleted,
          );

          if (problemStatus.completed) {
            problemsSolved ++;
            if (problemMetadata.blocksNextProblems) {
              problemsRequiredSolved ++;
            }
          }

          lessonScoreGot += problemStatus.scoreGot;
          lessonScoreMax += problemStatus.scoreMax;
          sectionScoreGot += problemStatus.scoreGot;
          sectionScoreMax += problemStatus.scoreMax;
          courseScoreGot += problemStatus.scoreGot;
          courseScoreMax += problemStatus.scoreMax;

          if (problemMetadata.blocksNextProblems && !problemStatus.completed) {
            lessonCompleted = false;
            sectionCompleted = false;
          }

          problemStatuses.add(problemStatus);
        }

        lessonStatuses.add(LessonStatus(
          lessonId: lesson.id,
          completed: lessonCompleted,
          blocksNext: !lessonCompleted,
          blockedByPrevious: lessonBlocked,
          scoreGot: lessonScoreGot,
          scoreMax: lessonScoreMax,
          problems: problemStatuses,
        ));

      }

      sectionStatuses.add(SectionStatus(
        sectionId: section.id,
        completed: sectionCompleted,
        blocksNext: false, // TODO add course-specific parameter
        scoreGot: sectionScoreGot,
        scoreMax: sectionScoreMax,
        lessons: lessonStatuses,
      ));

    }

    return CourseStatus(
      course: course,
      user: user,
      scoreGot: courseScoreGot,
      scoreMax: courseScoreMax,
      sections: sectionStatuses,
      problemsRequired: problemsRequired,
      problemsSolved: problemsSolved,
      problemsTotal: problemsTotal,
      problemsRequiredSolved: problemsRequiredSolved,
    );
  }

  Future<ProblemStatus> _getProblemStatus({
    required User user,
    required Course course,
    required ProblemMetadata problemMetadata,
    bool problemBlocked = false,
    bool withSubmissions = false,
  }) async {

    final usersId = user.id.toInt();
    final coursesId = course.id.toInt();

    List<dynamic> rows = [];

    try {
      rows = await connection.query(
          '''
      select id,status,datetime,grading_status from submissions
      where users_id=@users_id and courses_id=@courses_id and problem_id=@problem_id
      order by datetime asc 
      ''',
          substitutionValues: {
            'users_id': usersId,
            'courses_id': coursesId,
            'problem_id': problemMetadata.id,
          }
      );
    } catch (error) {
      log.severe('sql query at checkCourseStatus: $error');
    }

    const finalStatuses = [
      SolutionStatus.OK,
      SolutionStatus.DISQUALIFIED,
      SolutionStatus.PENDING_REVIEW,
      SolutionStatus.CODE_REVIEW_REJECTED,
      SolutionStatus.SUMMON_FOR_DEFENCE,
    ];
    Submission? finalSubmission;
    List<Submission> submissions = [];
    var problemStatus = SolutionStatus.ANY_STATUS_OR_NULL;
    var gradingStatus = SubmissionProcessStatus.PROCESS_DONE;
    final maxProblemScore = (problemMetadata.fullScoreMultiplier * 100).round();
    bool completed = false;
    int scoreGot = 0;
    for (List<dynamic> fields in rows) {
      int id = fields[0];
      final status = SolutionStatus.valueOf(fields[1])!;
      final datetime = fields[2] as DateTime;
      gradingStatus = SubmissionProcessStatus.valueOf(fields[3])!;
      if (finalStatuses.contains(status)) {
        problemStatus = status;
        finalSubmission = Submission(
          id: Int64(id),
          course: course,
          problemId: problemMetadata.id,
          user: user,
          datetime: Int64(datetime.millisecondsSinceEpoch ~/ 1000),
        );
      }
      if (status == SolutionStatus.OK) {
        scoreGot = maxProblemScore;
        completed = true;
      }
      if (withSubmissions) {
        submissions.add(Submission(
          id: Int64(id),
          problemId: problemMetadata.id,
          status: status,
          gradingStatus: gradingStatus,
          user: user,
          course: course,
          datetime: Int64(datetime.millisecondsSinceEpoch ~/ 1000),
        ));
      }
    }

    int deadlinePenalty = 0;
    bool hardDeadlinePassed = false;
    int softDeadline = 0;
    int hardDeadline = 0;

    if (finalSubmission != null) {
      softDeadline = await parent.deadlinesManager.softDeadline(finalSubmission);
      hardDeadline = await parent.deadlinesManager.hardDeadline(finalSubmission);
    }

    if (softDeadline > 0) {
      int secondsOverdue = finalSubmission!.datetime.toInt() - softDeadline;
      int hoursOverdue = secondsOverdue ~/ 60 ~/ 60;
      deadlinePenalty = hoursOverdue * problemMetadata.deadlines.softPenalty;
      if (deadlinePenalty < 0) {
        deadlinePenalty = 0;
      }
      scoreGot -= deadlinePenalty;
    }

    if (hardDeadline > 0) {
      hardDeadlinePassed = finalSubmission!.datetime.toInt() > hardDeadline;
    }

    if (scoreGot < 0) {
      scoreGot = 0;
    }
    
    final countLimit = await _submissionsCountLimit(user, course, problemMetadata.id);
    return ProblemStatus(
      problemId: problemMetadata.id,
      blockedByPrevious: problemBlocked,
      blocksNext: problemMetadata.blocksNextProblems,
      completed: completed,
      scoreMax: maxProblemScore,
      scoreGot: scoreGot,
      finalSolutionStatus: hardDeadlinePassed? SolutionStatus.HARD_DEADLINE_PASSED : problemStatus,
      finalGradingStatus: gradingStatus,
      submitted: finalSubmission==null? Int64() : finalSubmission.datetime,
      submissionCountLimit: countLimit,
      submissions: submissions,
      deadlinePenaltyTotal: deadlinePenalty,
    );
  }

  @override
  Future<SubmissionsCountLimit> checkSubmissionsCountLimit(ServiceCall call, CheckSubmissionsLimitRequest request) async {
    return _submissionsCountLimit(request.user, request.course, request.problemId);
  }

  Future<SubmissionsCountLimit> _submissionsCountLimit(User user, Course course, String problemId) async {
    int courseId = course.id.toInt();
    int userId = user.id.toInt();

    // min time = current time - one hour
    DateTime minDateTime = DateTime.now().subtract(Duration(hours: 1)).toUtc();
    List<dynamic> rows = await connection.query(
      '''
      select datetime 
      from submissions 
      where users_id=@users_id and courses_id=@courses_id and problem_id=@problem_id and datetime>=@datetime 
      order by datetime
      ''',
      substitutionValues: {
        'users_id': userId,
        'courses_id': courseId,
        'problem_id': problemId,
        'datetime': minDateTime,
      }
    );
    int submissionsCount = 0;
    DateTime? earliestSubmission;
    for (List<dynamic> fields in rows) {
      submissionsCount += 1;
      DateTime submissionDateTime = fields[0];
      if (submissionDateTime.isAfter(minDateTime)) {
        if (earliestSubmission==null || submissionDateTime.isBefore(earliestSubmission)) {
          earliestSubmission = submissionDateTime;
        }
      }
    }
    final courseData = parent.courseManagementService.getCourseData(course.dataId);
    final problemData = courseData.findProblemById(problemId);
    int limit = problemData.maxSubmissionsPerHour>0 ? problemData.maxSubmissionsPerHour : courseData.maxSubmissionsPerHour;
    limit -= submissionsCount;
    if (limit < 0) {
      limit = 0;
    }
    DateTime? nextTimeReset = earliestSubmission;
    if (nextTimeReset != null) {
      nextTimeReset = nextTimeReset.add(Duration(hours: 1));
    }
    else {
      nextTimeReset = DateTime.fromMillisecondsSinceEpoch(0);
    }
    return SubmissionsCountLimit(
      attemptsLeft: limit,
      nextTimeReset: Int64(nextTimeReset.toUtc().millisecondsSinceEpoch ~/ 1000),
      serverTime: Int64(DateTime.now().toUtc().millisecondsSinceEpoch ~/ 1000),
    );
  }

  @override
  Future<SubmissionList> getSubmissions(ServiceCall call, SubmissionFilter request) async {
    await _checkAccessToCourse(call, request.user, request.course);
    final submissions = await _getSubmissions(request.user, request.course, request.problemId, request.status);
    return SubmissionList(submissions: submissions);
  }

  Future<void> _checkAccessToCourse(ServiceCall call, User user, Course course) async {
    final currentUser = await parent.userManagementService.getUserFromContext(call);
    final enrollmentsService = parent.enrollmentManagementService;
    final enrollmentsResponse = await enrollmentsService.getUserEnrollments(call, currentUser);
    List<Enrollment> enrollments = enrollmentsResponse.enrollments;
    Enrollment? courseEnroll;
    for (Enrollment e in enrollments) {
      if (e.course.id == course.id) {
        courseEnroll = e;
        break;
      }
    }
    if (currentUser.defaultRole != Role.ROLE_ADMINISTRATOR) {
      if (courseEnroll == null) {
        throw GrpcError.permissionDenied(
            'user ${user.id} not enrolled to ${course.id}');
      }
      if (courseEnroll.role == Role.ROLE_STUDENT && user.id != currentUser.id) {
        throw GrpcError.permissionDenied('cant access not own submissions');
      }
    }
  }


  @override
  Future<SubmissionListResponse> getSubmissionList(ServiceCall call, SubmissionListQuery request) async {
    String countQueryBegin = '''
      select count(submissions.id)
      from submissions, users, submission_deadlines
      where users_id=users.id and submissions.id=submission_deadlines.submissions_id
    ''';
    String dataQueryBegin = '''
      select submissions.id, problem_id, datetime, status,
        users.first_name, users.last_name, users.mid_name,
        users.group_name, grading_status
      from submissions, users, submission_deadlines
      where users_id=users.id and submissions.id=submission_deadlines.submissions_id 
      ''';
    String queryEnd = ' order by datetime desc ';
    String queryFilter = '';
    Map<String,dynamic> queryValues = {};
    if (request.limit > 0) {
      queryEnd += 'limit ${request.limit} ';
    }
    if (request.offset > 0) {
      queryEnd += 'offset ${request.offset} ';
    }
    if (request.submissionId > 0) {
      // return just one submission if exists
      queryFilter = ' and submissions.id=@id ';
      queryValues['id'] = request.submissionId.toInt();
    }
    else {
      // create a filter for submissions list
      if (request.showMineSubmissions == false) {
        final currentUser = await parent.userManagementService.getUserFromContext(call);
        queryFilter += ' and users.id!=@user_id ';
        queryValues['user_id'] = currentUser.id.toInt();
      }
      if (request.courseId > 0) {
        queryFilter += ' and submissions.courses_id=@course_id ';
        queryValues['course_id'] = request.courseId.toInt();
      }
      if (!{SolutionStatus.ANY_STATUS_OR_NULL, SolutionStatus.HARD_DEADLINE_PASSED}.contains(request.statusFilter)) {
        queryFilter += ' and status=@status ';
        queryValues['status'] = request.statusFilter.value;
      }
      if (request.statusFilter == SolutionStatus.HARD_DEADLINE_PASSED) {
        queryFilter += ' and datetime>hard ';
      }
      else if (request.statusFilter != SolutionStatus.ANY_STATUS_OR_NULL) {
        queryFilter += ' and (hard<=\'1971-01-01\' or datetime<=hard) ';
      }
      if (request.problemIdFilter.isNotEmpty) {
        queryFilter += ' and problem_id=@problem_id ';
        queryValues['problem_id'] = request.problemIdFilter;
      }
      if (request.nameQuery.trim().isNotEmpty) {
        final userId = int.tryParse(request.nameQuery);
        if (userId != null) {
          queryFilter += ' and users.id=@user_id ';
          queryValues['user_id'] = userId;
        }
        else {
          queryFilter += ''' and (
          upper(users.first_name) like @name
          or
          upper(users.last_name) like @name
          or
          upper(concat(users.last_name, ' ', users.first_name)) like @name
          or
          upper(concat(users.first_name, ' ', users.last_name)) like @name
        )  
        ''';
          String normalizedName = request.nameQuery.trim()
              .toUpperCase()
              .replaceAll(r'\s+', ' ');
          queryValues['name'] = '$normalizedName%';
        }
      }
    }
    final countQuery = countQueryBegin + queryFilter;
    final dataQuery = dataQueryBegin + queryFilter + queryEnd;
    final countQueryRows = await connection.query(countQuery, substitutionValues: queryValues);
    final countRow = countQueryRows.single;
    final countValue = countRow.single as int;
    final dataQueryRows = await connection.query(dataQuery, substitutionValues: queryValues);
    List<SubmissionListEntry> result = [];
    for (final row in dataQueryRows) {
      int id = row[0];
      String problemId = row[1];
      DateTime dateTime = row[2];
      int status = row[3];
      String firstName = row[4];
      String lastName = row[5];
      String midName = row[6] is String? row[6] : '';
      String groupName = row[7] is String? row[7] : '';
      final gradingStatus = SubmissionProcessStatus.valueOf(row[8])!;
      final sender = User(
        firstName: firstName,
        lastName: lastName,
        midName: midName,
        groupName: groupName,
      );
      final submission = Submission(
        id: Int64(id),
        problemId: problemId,
        datetime: Int64(dateTime.millisecondsSinceEpoch ~/ 1000),
        status: SolutionStatus.valueOf(status),
        gradingStatus: gradingStatus,
        user: sender,
      );
      int hardDeadline = await parent.deadlinesManager.hardDeadline(submission);
      bool hardDeadlinePassed = false;
      if (hardDeadline > 0) {
        hardDeadlinePassed = submission.datetime.toInt() > hardDeadline;
      }
      result.add(SubmissionListEntry(
        submissionId: submission.id,
        problemId: submission.problemId,
        datetime: submission.datetime,
        status: submission.status,
        gradingStatus: submission.gradingStatus,
        sender: submission.user,
        hardDeadlinePassed: hardDeadlinePassed,
      ));
    }

    return SubmissionListResponse(
      entries: result,
      query: request,
      totalCount: countValue,
    );
  }

  Future<List<Submission>> _getSubmissions(User user, Course course, String problemId, SolutionStatus status) async {
    String query =
      '''
    select submissions.id, users_id, problem_id, datetime, status,
       users.first_name, users.last_name, users.mid_name,
       users.group_name 
    from submissions, users
    where users_id=users.id 
      ''';
    List<String> conditions = List.empty(growable: true);
    Map<String,dynamic> queryArguments = {};
    conditions.add('courses_id=@courses_id');
    queryArguments['courses_id'] = course.id.toInt();
    if (user.id != 0) {
      conditions.add('users_id=@users_id');
      queryArguments['users_id'] = user.id.toInt();
    }
    if (problemId.isNotEmpty) {
      conditions.add('problem_id=@problem_id');
      queryArguments['problem_id'] = problemId;
    }
    if (status != SolutionStatus.ANY_STATUS_OR_NULL) {
      conditions.add('status=@status');
      queryArguments['status'] = status.value;
    }
    query += ' and ${conditions.join(' and ')}';
    List<dynamic> rows = await connection.query(query, substitutionValues: queryArguments);
    List<Submission> result = [];
    for (List<dynamic> fields in rows) {
      int id = fields[0];
      int usersId = fields[1];
      String problemId = fields[2];
      DateTime dateTime = fields[3];
      int problemStatus = fields[4];
      String firstName = fields[5];
      String lastName = fields[6];
      String? midName = fields[7];
      String? groupName = fields[8];
      User submittedUser = User(
        id: Int64(usersId),
        firstName: firstName,
        lastName: lastName,
        midName: midName ?? '',
        groupName: groupName ?? '',
      );
      Submission submission = Submission(
        id: Int64(id),
        user: submittedUser,
        course: course,
        problemId: problemId,
        datetime: Int64(dateTime.millisecondsSinceEpoch ~/ 1000),
        status: SolutionStatus.valueOf(problemStatus)!,
      );
      result.add(submission);
    }
    return result;
  }

  Future<Submission> getSubmissionInfo(ServiceCall call, Submission request) async {
    final currentUser = await parent.userManagementService.getUserFromContext(call);
    final submissionId = request.id.toInt();
    final query =
    '''
    select users_id, problem_id, datetime, status, style_error_log, compile_error_log, grading_status
    from submissions
    where id=@id
      ''';
    final submissionRows = await connection.query(query, substitutionValues: {'id': submissionId});
    if (submissionRows.isEmpty) {
      throw GrpcError.notFound('no submission found: $submissionId');
    }
    final firstSubmissionRow = submissionRows.first;
    int userId = firstSubmissionRow[0];
    String problemId = firstSubmissionRow[1];
    DateTime dateTime = firstSubmissionRow[2];
    final status = SolutionStatus.valueOf(firstSubmissionRow[3])!;
    String? styleErrorLog = firstSubmissionRow[4];
    String? compileErrorLog = firstSubmissionRow[5];
    final gradingStatus = SubmissionProcessStatus.valueOf(firstSubmissionRow[6])!;
    styleErrorLog ??= '';
    compileErrorLog ??= '';

    final enrollmentsService = parent.enrollmentManagementService;
    final enrollmentsResponse = await enrollmentsService.getUserEnrollments(call, currentUser);
    final enrollments = enrollmentsResponse.enrollments;
    Enrollment? courseEnroll;
    for (Enrollment e in enrollments) {
      if (e.course.id == request.course.id) {
        courseEnroll = e;
        break;
      }
    }
    if (currentUser.defaultRole != Role.ROLE_ADMINISTRATOR) {
      bool noCourseEnroll = courseEnroll == null;
      bool userNotMatch = userId != currentUser.id.toInt();
      if (noCourseEnroll || courseEnroll.role==Role.ROLE_STUDENT && userNotMatch) {
        throw GrpcError.permissionDenied('cant access not own submissions');
      }
    }
    final submission = Submission(
      id: Int64(submissionId),
      user: User(id: Int64(userId)),
      datetime: Int64(dateTime.millisecondsSinceEpoch ~/ 1000),
      status: status,
      gradingStatus: gradingStatus,
      problemId: problemId,
      styleErrorLog: styleErrorLog,
      buildErrorLog: compileErrorLog,
      course: request.course,
    );

    return parent.deadlinesManager.updateSubmissionWithDeadlines(submission);
  }

  @override
  Future<Submission> getSubmissionResult(ServiceCall call, Submission request) async {
    final submissionId = request.id.toInt();
    final submission = await getSubmissionInfo(call, request);

    final solutionFiles = await getSubmissionFiles(submissionId);
    submission.solutionFiles = FileSet(files: solutionFiles);

    List<TestResult> testResults = [];
    final brokenStatuses = [
      SolutionStatus.RUNTIME_ERROR,
      SolutionStatus.TIME_LIMIT,
      SolutionStatus.VALGRIND_ERRORS,
      SolutionStatus.WRONG_ANSWER,
    ];
    if (brokenStatuses.contains(submission.status)) {
      final allTestResults = await getSubmissionTestResults(submission.status, request);
      // find first broken test and send it only to save network traffic
      for (final test in allTestResults) {
        if (test.status == submission.status) {
          testResults.add(test);
          break;
        }
      }
    }

    submission.testResults.addAll(testResults);

    return submission;
  }

  Future<List<TestResult>> getSubmissionResultsFromSQL(Submission submission) async {
    final query = '''
      select submission_protobuf_gzipped_base64 
      from submission_results 
      where id=@id
      ''';
    final queryValues = { 'id': submission.id.toInt() };
    final rows = await connection.query(query, substitutionValues: queryValues);
    if (rows.isEmpty) {
      return [];
    }
    try {
      final singleRow = rows.single;
      final singleValue = singleRow.single;
      final submissionProtobufGzippedBase64 = singleValue as String?;
      if (submissionProtobufGzippedBase64 == null) {
        return [];
      }
      final submissionProtobufGzipped = base64Decode(submissionProtobufGzippedBase64);
      final submissionProtobuf = io.gzip.decode(submissionProtobufGzipped);
      submission = Submission.fromBuffer(submissionProtobuf);
    }
    catch (e) {
      log.severe('cant get submission results dump from SQL: $e');
      return [];
    }
    return submission.testResults;
  }

  Future<List<TestResult>> getSubmissionResultsFromMongo(Submission submission) async {
    final collection = storageDb!.collection('submissionResults');
    final stream = collection.find(where.eq('_id', submission.id.toInt()));
    final documents = await stream.toList();
    List<TestResult> results = [];
    for (final doc in documents) {
      if (doc.containsKey('testResults')) {
        final testResultsObjects = doc['testResults'] as Iterable;
        final testResults = testResultsObjects.map((e) => TestResultExtension.fromMap(e));
        results.addAll(testResults);
      }
    }
    return results;
  }

  Future<List<TestResult>> getSubmissionTestResults(SolutionStatus solutionStatus, Submission submission) async {
    final haveTestsStatuses = [
      SolutionStatus.OK,
      SolutionStatus.WRONG_ANSWER,
      SolutionStatus.RUNTIME_ERROR,
      SolutionStatus.VALGRIND_ERRORS,
      SolutionStatus.TIME_LIMIT,
    ];
    if (!haveTestsStatuses.contains(solutionStatus)) {
      return [];
    }
    if (storageDb == null) {
      return getSubmissionResultsFromSQL(submission);
    }
    else {
      final mongoResults = await getSubmissionResultsFromMongo(submission);
      if (mongoResults.isEmpty) {
        // MongoDB might be attached later while PostgreSQL database became too big
        return getSubmissionResultsFromSQL(submission);
      }
      else {
        return mongoResults;
      }
    }
  }

  @override
  Future<Submission> submitProblemSolution(ServiceCall call, Submission request) async {
    final currentUser = await parent.userManagementService.getUserFromContext(call);
    final enrollmentsService = parent.enrollmentManagementService;
    final enrollmentsResponse = await enrollmentsService.getUserEnrollments(call, currentUser);
    final enrollments = enrollmentsResponse.enrollments;
    Enrollment? courseEnroll;
    for (Enrollment e in enrollments) {
      if (e.course.id == request.course.id) {
        courseEnroll = e;
        break;
      }
    }
    if (courseEnroll==null && request.user.defaultRole != Role.ROLE_ADMINISTRATOR) {
      throw GrpcError.permissionDenied('user ${request.user.id} not enrolled to ${request.course.id}');
    }
    SubmissionsCountLimit limit = await checkSubmissionsCountLimit(
      call, CheckSubmissionsLimitRequest(
        user: currentUser,
        course: request.course,
        problemId: request.problemId,
      )
    );
    if (limit.attemptsLeft == 0) {
      throw GrpcError.resourceExhausted('submissions attempts left');
    }
    CourseData courseData = (await parent.courseManagementService.getCoursePublicContent(
      call, CourseContentRequest(courseDataId: request.course.dataId)
    )).data;
    int maxFileSize = courseData.maxSubmissionFileSize;
    for (File file in request.solutionFiles.files) {
      int fileSize = file.data.length;
      if (fileSize > maxFileSize) {
        throw GrpcError.resourceExhausted('max file size limit exceeded');
      }
    }
    List<dynamic> submissionsRows = await connection.query(
      '''
      insert into submissions(users_id,courses_id,problem_id,status,datetime,grading_status)
      values (@users_id,@courses_id,@problem_id,@status,@datetime,@grading_status)
      returning id
      ''',
      substitutionValues: {
        'users_id': currentUser.id.toInt(),
        'courses_id': request.course.id.toInt(),
        'problem_id': request.problemId,
        'status': SolutionStatus.ANY_STATUS_OR_NULL.value,
        'grading_status': SubmissionProcessStatus.PROCESS_QUEUED.value,
        'datetime': DateTime.now().toUtc(),
      }
    );
    int submissionId = submissionsRows[0][0];
    request.updateId(submissionId);
    await parent.deadlinesManager.insertNewSubmission(request);
    for (File file in request.solutionFiles.files) {
      await connection.query(
        '''
        insert into submission_files(file_name,submissions_id,content)
        values (@file_name,@submissions_id,@content)
        ''',
        substitutionValues: {
          'file_name': file.name,
          'submissions_id': submissionId,
          'content': utf8.decode(file.data),
        }
      );
    }
    await _notifyProblemStatusChanged(currentUser, request.course, request.problemId, true);
    await _notifySubmissionResultChanged(request);
    await pushSubmissionToGrader(request);
    return Submission(id: Int64(submissionId));
  }

  Future assignGrader(Submission submission, String graderName) async {
    await connection.query('''
      update submissions
      set grading_status=@grading_status, grader_name=@grader_name
      where id=@id
      ''',
      substitutionValues: {
        'id': submission.id.toInt(),
        'grading_status': SubmissionProcessStatus.PROCESS_ASSIGNED.value,
        'grader_name': graderName,
      }
    );
    final assignedSubmission = submission.deepCopy();
    assignedSubmission.graderName = graderName;
    assignedSubmission.gradingStatus = SubmissionProcessStatus.PROCESS_ASSIGNED;
    await _notifySubmissionResultChanged(assignedSubmission);
  }

  void unassignGrader(String graderName) {
    connection.query('''
      update submissions
      set grading_status=@new_status, grader_name=null
      where grading_status=@assigned_status and grader_name=@grader_name
      ''',
        substitutionValues: {
          'assigned_status': SubmissionProcessStatus.PROCESS_ASSIGNED.value,
          'new_status': SubmissionProcessStatus.PROCESS_QUEUED.value,
          'grader_name': graderName,
        }
    );
  }

  @override
  Future<Submission> updateSubmissionStatus(ServiceCall? call, Submission request) async {
    log.info('manual submission ${request.id} status update: ${request.status.value} (${request.status.name})');
    final query = '''
    update submissions set status=@status where id=@id
    ''';
    await connection.query(query, substitutionValues: {
      'status': request.status.value,
      'id': request.id.toInt(),
    });
    // TODO make notifications
    return request;
  }

  Future insertSubmissionResultsIntoMongo(Submission submission) async {
    final collection = storageDb!.collection('submissionResults');
    final bsonEntries = submission.testResults.map((e) => e.toBson()).toList();
    final testResults = BsonArray(bsonEntries);
    final mongoDocument = {
      '_id': submission.id.toInt(),
      'testResults': testResults,
    };
    try {
      await collection.insert(mongoDocument);
    }
    catch (error) {
      log.severe('cant insert data into MongoDB: $error');
    }
  }
  
  Future insertSubmissionResultsIntoSQL(Submission submission) async {
    final submissionProtobuf = submission.writeToBuffer();
    final submissionProtobufGzipped = io.gzip.encode(submissionProtobuf);
    final submissionProtobufGzippedBase64 = base64Encode(submissionProtobufGzipped);
    await connection.query(
        '''
insert into submission_results(id,submission_protobuf_gzipped_base64)
values (@id,@data)
        ''',
        substitutionValues: {
          'id': submission.id.toInt(),
          'data': submissionProtobufGzippedBase64,
        }
    );
  }
  
  Future deleteSubmissionResultsFromSQL(Submission submission) {
    return connection.execute(
      'delete from submission_results where id=@id',
      substitutionValues: { 'id': submission.id.toInt()}
    );
  }

  Future deleteSubmissionResultsFromMongo(Submission submission) async {
    final collection = storageDb!.collection('submissionResults');
    await collection.deleteMany(where.eq('_id', submission.id.toInt()));
  }
  

  @override
  Future<Submission> updateGraderOutput(ServiceCall? call, Submission request) async {
    log.info('got response from grader ${request.graderName} on ${request.id}: status = ${request.status.name}');
    request = request.deepCopy();
    request.gradingStatus = SubmissionProcessStatus.PROCESS_DONE;
    final submissionResultsDeleter = storageDb==null?
        deleteSubmissionResultsFromSQL : deleteSubmissionResultsFromMongo;
    final submissionResultsInserter = storageDb==null?
        insertSubmissionResultsIntoSQL : insertSubmissionResultsIntoMongo;
    if (request.status == SolutionStatus.OK) {
      final course = await parent.courseManagementService.getCourseInfo(request.course.id);
      final problemId = request.problemId;
      final problemMetadata = parent.courseManagementService.getProblemMetadata(course, problemId);
      bool skipCodeReview = course.disableReview || problemMetadata.skipCodeReview;
      if (!skipCodeReview) {
        request.status = SolutionStatus.PENDING_REVIEW;
        // do not change submission status in case of review processed
        final oldStatusRows = await connection.query(
          'select status from submissions where id=@id',
          substitutionValues: { 'id': request.id.toInt() },
        );
        if (oldStatusRows.isNotEmpty) {
          final oldStatusRow = oldStatusRows.first;
          final oldStatusValue = oldStatusRow.first as int;
          final oldStatus = SolutionStatus.valueOf(oldStatusValue)!;
          const statusesNotToChange = {
            SolutionStatus.OK, SolutionStatus.SUMMON_FOR_DEFENCE,
            SolutionStatus.DISQUALIFIED, SolutionStatus.CODE_REVIEW_REJECTED,
          };
          if (statusesNotToChange.contains(oldStatus)) {
            request.status = oldStatus;
          }
        }
      }
    }

    final query = '''
        update 
          submissions set status=@status, grader_name=@grader_name,
          style_error_log=@style_error_log, compile_error_log=@compile_error_log,
          grading_status=@grading_status
        where id=@id
<<<<<<< HEAD
        ''',
        substitutionValues: {
          'status': request.status.value,
          'grader_name': request.graderName,
          'id': request.id.toInt(),
          'style_error_log': request.styleErrorLog,
          'compile_error_log': request.buildErrorLog,
          'grading_status': SubmissionProcessStatus.PROCESS_DONE.value,
        }
    );
=======
        ''';
    final queryValues = {
      'status': request.status.value,
      'grader_name': request.graderName,
      'id': request.id.toInt(),
      'style_error_log': request.styleErrorLog,
      'compile_error_log': request.buildErrorLog,
      'grading_status': SubmissionGradingStatus.processed.value,
    };

    try {
      await connection.query(query, substitutionValues: queryValues);
    } catch (e) {
      log.severe('error updating result from grader: $e');
      return request;
    }
>>>>>>> 66a9b5c2

    // there might be older test results in case of rejudging submission
    // so delete them if exists
    await submissionResultsDeleter(request);

    // insert new test results
    await submissionResultsInserter(request);

    await _notifyProblemStatusChanged(request.user, request.course, request.problemId, true);
    // clean unnecessary test results
    const brokenStatuses = [
      SolutionStatus.RUNTIME_ERROR, SolutionStatus.VALGRIND_ERRORS,
      SolutionStatus.TIME_LIMIT, SolutionStatus.WRONG_ANSWER,
    ];
    List<TestResult> testResults = [];
    if (brokenStatuses.contains(request.status)) {
      for (final test in request.testResults) {
        if (test.status == request.status) {
          testResults.add(test);
          break;
        }
      }
    }
    request.testResults.clear();
    request.testResults.addAll(testResults);
    await _notifySubmissionResultChanged(request);
    log.fine('successfully updated submission ${request.id} from grader');
    return request;
  }

  Future<List<File>> getSubmissionFiles(int submissionId) async {
    List<dynamic> rows = await connection.query(
      'select file_name, content from submission_files where submissions_id=@id',
      substitutionValues: {'id': submissionId}
    );
    Iterable<File> result = rows.map((e) {
      List<dynamic> fields = e;
      String fileName = fields[0];
      String content = fields[1];
      return File(name: fileName, data: utf8.encode(content));
    });
    return List.from(result);
  }

  Future<List<Submission>> getSubmissionsToGrade() async {
    List<dynamic> rows = await connection.query(
      '''
      select submissions.id, users_id, courses_id, problem_id, course_data 
      from submissions, courses
      where grading_status=@grading_status and courses_id=courses.id
      order by datetime
      ''',
      substitutionValues: {'grading_status': SubmissionProcessStatus.PROCESS_QUEUED.value}
    );
    List<Submission> result = [];
    for (final e in rows) {
      List<dynamic> fields = e;
      int id = fields[0];
      int usersId = fields[1];
      int coursesId = fields[2];
      String problemId = fields[3];
      String courseData = fields[4];
      List<File> files = await getSubmissionFiles(id);
      result.add(Submission(
        id: Int64(id),
        user: User(id: Int64(usersId)),
        course: Course(id: Int64(coursesId), dataId: courseData),
        problemId: problemId,
        solutionFiles: FileSet(files: files),
      ));
    }
    return result;
  }

  Future<List<Submission>> getUnfinishedSubmissionToGrade(String graderName) async {
    List<dynamic> rows = await connection.query(
      '''
      select submissions.id, users_id, courses_id, problem_id, course_data 
      from submissions, courses
      where grading_status=@grading_status and grader_name=@grader_name and courses_id=courses.id
      order by datetime
      limit 1
      ''',
        substitutionValues: {
          'grading_status': SubmissionProcessStatus.PROCESS_ASSIGNED.value,
          'grader_name': graderName,
        }
    );
    List<Submission> result = [];
    for (final e in rows) {
      List<dynamic> fields = e;
      int id = fields[0];
      int usersId = fields[1];
      int coursesId = fields[2];
      String problemId = fields[3];
      String courseData = fields[4];
      List<File> files = await getSubmissionFiles(id);
      result.add(Submission(
        id: Int64(id),
        user: User(id: Int64(usersId)),
        course: Course(id: Int64(coursesId), dataId: courseData),
        problemId: problemId,
        solutionFiles: FileSet(files: files),
      ));
    }
    return result;
  }

  @override
  Future<Submission> takeSubmissionToGrade(ServiceCall call, ConnectedServiceProperties request) async {
    List<Submission> unfinished = await getUnfinishedSubmissionToGrade(request.name);
    if (unfinished.isNotEmpty) {
      Submission submission = unfinished.first;
      log.info('submission ${submission.id} sent to grader ${request.name}');
      return submission;
    }
    List<Submission> newSubmissions = await getSubmissionsToGrade();
    for (Submission submission in newSubmissions) {
      ProblemData problemData = await getProblemDataForSubmission(call, submission);
      if (graderMatch(request, problemData.gradingOptions)) {
        assignGrader(submission, request.name);
        _notifyProblemStatusChanged(submission.user, submission.course, submission.problemId, true);
        log.info('submission ${submission.id} assigned and sent to grader ${request.name}');
        return submission;
      }
    }
    return Submission(id: Int64(0));
  }

  bool graderMatch(ConnectedServiceProperties grader, GradingOptions options) {
    return grader.platform.arch == options.platformRequired.arch ||
      options.platformRequired.arch == Arch.ARCH_ANY;
  }

  Future<ProblemData> getProblemDataForSubmission(ServiceCall? call, Submission sub) async {
    String courseDataId;
    if (sub.course.dataId.isEmpty) {
      int courseId = sub.course.id.toInt();
      List<dynamic> rows = await parent.connection.query(
          'select course_data from courses where id=@id',
          substitutionValues: {'id': courseId}
      );
      courseDataId = rows[0][0];
    } else {
      courseDataId = sub.course.dataId;
    }
    final request = ProblemContentRequest(
      courseDataId: courseDataId,
      problemId: sub.problemId,
    );
    final response = await parent.courseManagementService.getProblemFullContent(call, request);
    return response.data;
  }

  @override
  Stream<ProblemStatus> subscribeToProblemStatusNotifications(ServiceCall call, ProblemStatusRequest request) {
    final key = '${request.user.id}/${request.course.id}/${request.problemId}';
    StreamController<ProblemStatus> controller = StreamController<ProblemStatus>();
    controller.onCancel = () {
      log.info('removing controller from problem status listeners with key $key');
      List<StreamController<ProblemStatus>> controllers;
      controllers = _problemStatusStreamControllers[key]!;
      controllers.remove(controller);
      if (controllers.isEmpty) {
        _problemStatusStreamControllers.remove(key);
      }
    };

    List<StreamController<ProblemStatus>> controllers;
    if (_problemStatusStreamControllers.containsKey(key)) {
      controllers = _problemStatusStreamControllers[key]!;
    }
    else {
      controllers = [];
      _problemStatusStreamControllers[key] = controllers;
    }
    controllers.add(controller);
    log.info('added problem notification controller for $key');

    // send empty message now and periodically to prevent NGINX to close
    // connection by timeout
    controller.add(ProblemStatus());
    Timer.periodic(Duration(seconds: 15), (timer) {
      bool active =
        _problemStatusStreamControllers.containsKey(key) &&
        _problemStatusStreamControllers[key]!.contains(controller);
      if (!active) {
        timer.cancel();
        return;
      }
      controller.add(ProblemStatus());
    });

    return controller.stream;
  }


  @override
  Stream<CourseStatus> subscribeToCourseStatusNotifications(ServiceCall call, CheckCourseStatusRequest request) {
    final key = '${request.user.id}/${request.course.id}';
    StreamController<CourseStatus> controller = StreamController<CourseStatus>();
    controller.onCancel = () {
      log.info('removing controller from course status listeners with key $key');
      List<StreamController<CourseStatus>> controllers;
      controllers = _courseStatusStreamControllers[key]!;
      controllers.remove(controller);
      if (controllers.isEmpty) {
        _courseStatusStreamControllers.remove(key);
      }
    };

    List<StreamController<CourseStatus>> controllers;
    if (_courseStatusStreamControllers.containsKey(key)) {
      controllers = _courseStatusStreamControllers[key]!;
    }
    else {
      controllers = [];
      _courseStatusStreamControllers[key] = controllers;
    }
    controllers.add(controller);
    log.info('added course notification controller for $key');

    // send empty message now and periodically to prevent NGINX to close
    // connection by timeout
    controller.add(CourseStatus());
    Timer.periodic(Duration(seconds: 15), (timer) {
      bool active =
          _courseStatusStreamControllers.containsKey(key) &&
              _courseStatusStreamControllers[key]!.contains(controller);
      if (!active) {
        timer.cancel();
        return;
      }
      controller.add(CourseStatus());
    });

    return controller.stream;
  }

  @override
  Future<ProblemStatus> checkProblemStatus(ServiceCall call, ProblemStatusRequest request) async {
    final courseData = parent.courseManagementService.getCourseData(request.course.dataId);
    final problemMetadata = courseData.findProblemMetadataById(request.problemId);
    final futureProblemStatus = _getProblemStatus(
      user: request.user,
      course: request.course,
      problemMetadata: problemMetadata,
      withSubmissions: true,
    );
    return futureProblemStatus;
  }

  Future _notifySubmissionResultChanged(Submission submission) async {

    submission = await parent.deadlinesManager.updateSubmissionWithDeadlines(submission);

    // controllers related to problem views
    final key = '${submission.id}';
    List<StreamController<Submission>> problemViews = [];
    if (_submissionResultStreamControllers.containsKey(key)) {
      problemViews.addAll(_submissionResultStreamControllers[key]!);
    }
    for (final controller in problemViews) {
      controller.add(submission);
    }

    // controllers related to list views

    List<StreamController<SubmissionListEntry>> listViews = [];
    for (final watcher in _submissionListListeners.values) {
      final request = watcher.request;
      final user = watcher.user;
      if (request.match(submission, user)) {
        listViews.add(watcher.controller);
      }
    }
    for (final controller in listViews) {
      final listEntry = submission.asSubmissionListEntry();
      bool hardDeadlinePassed = false;
      if (submission.hardDeadline > 0) {
        hardDeadlinePassed = submission.hardDeadline < submission.datetime;
      }
      listEntry.hardDeadlinePassed = hardDeadlinePassed;
      controller.add(listEntry);
      final id = listEntry.submissionId.toInt();
      final status = listEntry.status.name;
      final grading = listEntry.gradingStatus.name;
      final logEntry = '{ id: $id, status: $status, grading: $grading }';
      log.fine('sent list notification entry $logEntry');
    }

    if (listViews.isEmpty) {
      log.fine('no list views subscribed to get updates on submission ${submission.id}');
    }

  }


  Future _notifyProblemStatusChanged(User user, Course course, String problemId, bool withSubmissions) async {
    final courseKey = '${user.id}/${course.id}';
    final problemKey = '${user.id}/${course.id}/$problemId';

    List<StreamController<CourseStatus>> courseControllers = [];
    List<StreamController<ProblemStatus>> problemControllers = [];

    if (_courseStatusStreamControllers.containsKey(courseKey)) {
      courseControllers = _courseStatusStreamControllers[courseKey]!;
    }
    if (_problemStatusStreamControllers.containsKey(problemKey)) {
      problemControllers = _problemStatusStreamControllers[problemKey]!;
    }

    if (problemControllers.isEmpty && courseControllers.isEmpty) {
      return;
    }

    final futureCourseStatus = _getCourseStatus(user, course);

    futureCourseStatus.then((CourseStatus status) {
      for (final controller in courseControllers) {
        controller.add(status);
      }
    });

    if (problemControllers.isEmpty) {
      return;
    }

    final courseData = parent.courseManagementService.getCourseData(course.dataId);
    final problemMetadata = courseData.findProblemMetadataById(problemId);
    final problemStatus = await _getProblemStatus(
      user: user,
      course: course,
      problemMetadata: problemMetadata,
      withSubmissions: withSubmissions,
    );

    for (final controller in problemControllers) {
      controller.sink.add(problemStatus);
    }

  }


  @override
  Future<RejudgeRequest> rejudge(ServiceCall call, RejudgeRequest request) async {
    final currentUser = await parent.userManagementService.getUserFromContext(call);
    final enrollmentsService = parent.enrollmentManagementService;
    final enrollmentsResponse = await enrollmentsService.getUserEnrollments(call, currentUser);
    final enrollments = enrollmentsResponse.enrollments;
    Enrollment? courseEnroll;
    for (Enrollment e in enrollments) {
      if (e.course.id == request.course.id) {
        courseEnroll = e;
        break;
      }
    }
    if (currentUser.defaultRole != Role.ROLE_ADMINISTRATOR) {
      if (courseEnroll == null) {
        throw GrpcError.permissionDenied(
            'user ${request.user.id} not enrolled to ${request.course.id}');
      }
      if (courseEnroll.role == Role.ROLE_STUDENT) {
        throw GrpcError.permissionDenied('only teachers can initiate rejudge');
      }
    }

    Future<void> rejudgeSubmission(Submission submission) async {
      final submissionResultsDeleter = storageDb==null?
        deleteSubmissionResultsFromSQL : deleteSubmissionResultsFromMongo;
      await submissionResultsDeleter(submission);

      await connection.query(
          'update submissions set grading_status=@new_status where id=@id',
          substitutionValues: {
            'new_status': SubmissionProcessStatus.PROCESS_QUEUED.value,
            'id': submission.id.toInt(),
          }
      );
      final rows = await connection.query(
          'select users_id, first_name, last_name, mid_name, datetime, grader_name, status '
          'from submissions, users '
          'where submissions.id=@id and users.id=submissions.users_id',
          substitutionValues: {
            'id': submission.id.toInt(),
          }
      );
      final firstRow = rows.first;
      final userId = Int64(firstRow[0] as int);
      final firstName = (firstRow[1] as String?) ?? '';
      final lastName = (firstRow[2] as String?) ?? '';
      final midName = (firstRow[3] as String?) ?? '';
      final datetime = firstRow[4] as DateTime;
      final graderName = firstRow[5] as String;
      final status = firstRow[6] as int;
      submission.user = User(id: userId, firstName: firstName, lastName: lastName, midName: midName);
      submission.status = SolutionStatus.valueOf(status)!;
      submission.gradingStatus = SubmissionProcessStatus.PROCESS_QUEUED;
      submission.styleErrorLog = submission.buildErrorLog = '';
      submission.testResults.clear();
      submission.graderScore = 0.0;
      submission.graderName = graderName;
      submission.datetime = Int64(datetime.millisecondsSinceEpoch ~/ 1000);
      await _notifySubmissionResultChanged(submission);
    }

    if (request.submission.id != 0) {
      // rejudge only just one submission
      await rejudgeSubmission(request.submission.deepCopy());
    }
    else if (request.course.id>0 && request.problemId.isNotEmpty) {
      // rejudge all problem submissions within course
      String query = 'select id from submissions where courses_id=@courses_id and problem_id=@problem_id';
      if (request.onlyFailedSubmissions) {
        query += ' and status<>${SolutionStatus.OK.value}';
        query += ' and status<>${SolutionStatus.DISQUALIFIED.value}';
        query += ' and status<>${SolutionStatus.CODE_REVIEW_REJECTED.value}';
        query += ' and status<>${SolutionStatus.PENDING_REVIEW.value}';
        query += ' and status<>${SolutionStatus.SUMMON_FOR_DEFENCE.value}';
      }
      final rows = await connection.query(
        query,
        substitutionValues: {
          'courses_id': request.course.id.toInt(),
          'problem_id': request.problemId,
        }
      );
      final submissions = <Submission>[];
      for (final row in rows) {
        final submissionId = row[0] as int;
        submissions.add(Submission(id: Int64(submissionId), problemId: request.problemId).deepCopy());
      }
      for (final submission in submissions) {
        await rejudgeSubmission(submission);
      }
    }
    final response = request.deepCopy();
    response.submission = request.submission.deepCopy();
    response.submission.gradingStatus = SubmissionProcessStatus.PROCESS_QUEUED;
    return response;
  }

  @override
  Stream<Submission> subscribeToSubmissionResultNotifications(ServiceCall call, Submission request) {
    final key = '${request.id}';
    StreamController<Submission> controller = StreamController<Submission>();
    controller.onCancel = () {
      log.info('removing controller from submission status listeners with key $key');
      List<StreamController<Submission>> controllers;
      controllers = _submissionResultStreamControllers[key]!;
      controllers.remove(controller);
      if (controllers.isEmpty) {
        _submissionResultStreamControllers.remove(key);
      }
    };

    List<StreamController<Submission>> controllers;
    if (_submissionResultStreamControllers.containsKey(key)) {
      controllers = _submissionResultStreamControllers[key]!;
    }
    else {
      controllers = [];
      _submissionResultStreamControllers[key] = controllers;
    }
    controllers.add(controller);
    log.info('added submission notification controller for $key');

    // send empty message now and periodically to prevent NGINX to close
    // connection by timeout
    controller.add(Submission());
    Timer.periodic(Duration(seconds: 30), (timer) {
      bool active =
          _submissionResultStreamControllers.containsKey(key) &&
              _submissionResultStreamControllers[key]!.contains(controller);
      if (!active) {
        timer.cancel();
        return;
      }
      controller.add(Submission());
    });

    return controller.stream;
  }

  @override
  Stream<Submission> receiveSubmissionsToProcess(ServiceCall call, ConnectedServiceProperties request) {
    final streamController = _gradersManager.registerNewService(call, request);

    // check for unfinished submission processing by this grader and reassign them again
    unassignGrader(request.name);

    // force process queue of stored submissions
    processSubmissionsQueue();

    return streamController.stream;
  }

  Future<bool> pushSubmissionToGrader(Submission submission) async {
    final problemData = await getProblemDataForSubmission(null, submission);
    final platformRequired = problemData.gradingOptions.platformRequired;
    final graderConnection = _gradersManager.findService(ServiceRole.SERVICE_GRADING, platformRequired);
    bool result = false;
    if (graderConnection!=null) {
      if (graderConnection.pushSubmission(submission)) {
        assignGrader(submission, graderConnection.properties.name);
        _notifyProblemStatusChanged(submission.user, submission.course, submission.problemId, true);
        log.info('submission ${submission.id} assigned and sent to grader ${graderConnection.properties.name}');
        result = true;
      }
    }
    return result;
  }

  void processSubmissionsQueue() async {
    if (!_gradersManager.hasGraders) {
      return;
    }
    final queue = await getSubmissionsToGrade();
    for (final submission in queue) {
      await pushSubmissionToGrader(submission);
    }
  }

  @override
  Future<Empty> setExternalServiceStatus(ServiceCall call, ConnectedServiceStatus request) async {
    _gradersManager.setServiceStatus(request.properties.role, request.properties.name, request.status, request.capacity);
    return Empty();
  }

  @override
  Stream<SubmissionListEntry> subscribeToSubmissionListNotifications(ServiceCall call, SubmissionListNotificationsRequest request) async* {
    final key = call.session;

    Future cancelExistingSubscription() async {
      if (_submissionListListeners.containsKey(key)) {
        final entry = _submissionListListeners[key]!;
        _submissionListListeners.remove(key);
        final existingController = entry.controller;
        if (!existingController.isClosed) {
          await existingController.close();
        }
        log.fine('canceled and forgot list notification subscription for client $key');
      }
    }

    await cancelExistingSubscription();

    final controller = StreamController<SubmissionListEntry>();
    final user = await parent.userManagementService.getUserBySession(Session(cookie: call.session));
    final listener = SubmissionListNotificationsEntry(user, request, controller);
    _submissionListListeners[key] = listener;

    const maxInactivityTime = Duration(minutes: 15);

    Timer.periodic(Duration(seconds: 5), (timer) {
      final lastSeen = parent.lastSessionClientSeen[key] ?? DateTime(2021);
      final now = DateTime.now();
      final deadline = lastSeen.add(maxInactivityTime);
      if (now.isAfter(deadline)) {
        timer.cancel();
        cancelExistingSubscription();
      }
    });

    final submissionsList = request.submissionIds;
    int minId = 0;
    int maxId = 0;
    for (final id in submissionsList) {
      if (id.toInt() > maxId) {
        maxId = id.toInt();
      }
      if (id.toInt() < minId || minId == 0) {
        minId = id.toInt();
      }
    }
    if (minId > 0 && maxId > 0) {
      log.fine(
          'subscribed to list [$minId...$maxId] notification by client $key'
      );
    }
    else {
      log.fine(
          'subscribed to list notification by client $key'
      );
    }

    yield* controller.stream;

  }

  @override
  Future<DiffViewResponse> getSubmissionsToDiff(ServiceCall call, DiffViewRequest request) async {
    final firstSource = request.first;
    final secondSource = request.second;
    request = request.deepCopy();
    if (firstSource.hasExternal() || secondSource.hasExternal()) {
      throw UnimplementedError();
    }
    final firstSubmission = await getSubmissionInfo(call, firstSource.submission);
    firstSubmission.user = await parent.userManagementService.getUserById(
      firstSubmission.user.id
    );
    request.first.submission = firstSubmission;
    final firstFiles = FileSet(
        files: await getSubmissionFiles(firstSubmission.id.toInt())
    );
    final secondSubmission = await getSubmissionInfo(call, secondSource.submission);
    secondSubmission.user = await parent.userManagementService.getUserById(
        secondSubmission.user.id
    );
    request.second.submission = secondSubmission;
    final secondFiles = FileSet(
        files: await getSubmissionFiles(secondSubmission.id.toInt())
    );
    final tempDirPath = '${io.Directory.systemTemp.path}/yajudge-master-${io.pid}/diffview';
    final firstDirPath = '$tempDirPath/submission${firstSubmission.id}';
    final secondDirPath = '$tempDirPath/submission${secondSubmission.id}';
    io.Directory(firstDirPath).createSync(recursive: true);
    io.Directory(secondDirPath).createSync(recursive: true);
    const diffOptions = <String>[];
    final result = <DiffData>[];
    for (final firstFile in firstFiles.files) {
      final secondFile = secondFiles.get(firstFile.name);
      if (secondFile.name != firstFile.name) {
        continue;
      }
      final firstFilePath = '$firstDirPath/${firstFile.name}';
      final secondFilePath = '$secondDirPath/${secondFile.name}';
      io.File(firstFilePath).writeAsBytesSync(firstFile.data, flush: true);
      io.File(secondFilePath).writeAsBytesSync(secondFile.data, flush: true);
      final diffArguments = diffOptions + [firstFilePath, secondFilePath];
      final diffCommandResult = io.Process.runSync(
          'diff', diffArguments,
          stdoutEncoding: Encoding.getByName('utf-8')
      );
      final diffOutput = diffCommandResult.stdout as String;
      final firstText = utf8.decode(firstFile.data, allowMalformed: true);
      final secondText = utf8.decode(secondFile.data, allowMalformed: true);
      final diffOperations = _parseDiffOutput(diffOutput);
      final diffData = DiffData(
        fileName: firstFile.name,
        firstText: firstText,
        secondText: secondText,
        operations: diffOperations,
      );
      result.add(diffData);
    }
    io.Directory(tempDirPath).deleteSync(recursive: true);
    return DiffViewResponse(diffs: result, request: request);
  }

  List<DiffOperation> _parseDiffOutput(String diffOutput) {

    DiffOperationType parseDiffOperation(String text) {
      switch (text) {
        case 'a': return DiffOperationType.LINE_INSERTED;
        case 'd': return DiffOperationType.LINE_DELETED;
        case 'c': return DiffOperationType.LINE_DIFFER;
        default: return DiffOperationType.LINE_EQUAL;
      }
    }

    LineRange parseLineRange(String text) {
      if (text.contains(',')) {
        final parts = text.split(',');
        int start = int.parse(parts[0]);
        int end = int.parse(parts[1]);
        return LineRange(start: start, end: end);
      }
      else {
        int single = int.parse(text);
        return LineRange(start: single, end: single);
      }
    }

    final diffLines = diffOutput.split('\n');
    final result = <DiffOperation>[];
    int currentLineIndex = 0;
    final rxDiffHeader = RegExp(r'(\d+,?\d*)([acd])(\d+,?\d*)');
    while (currentLineIndex < diffLines.length) {
      final line = diffLines[currentLineIndex];
      if (!rxDiffHeader.hasMatch(line)) {
        currentLineIndex ++;
        continue;
      }
      final match = rxDiffHeader.matchAsPrefix(line)!;
      final rangeFirstText = match.group(1)!;
      final rangeSecondText = match.group(3)!;
      final opText = match.group(2)!;
      final rangeFirst = parseLineRange(rangeFirstText);
      final rangeSecond = parseLineRange(rangeSecondText);
      final operationType = parseDiffOperation(opText);
      final operation = DiffOperation(from: rangeFirst, to: rangeSecond, operation: operationType);
      result.add(operation);
      switch (operationType) {
        case DiffOperationType.LINE_INSERTED:
          currentLineIndex += rangeSecond.length + 1;
          break;
        case DiffOperationType.LINE_DELETED:
          currentLineIndex += rangeFirst.length + 1;
          break;
        case DiffOperationType.LINE_DIFFER:
          currentLineIndex += rangeFirst.length + 1 + rangeSecond.length + 1;
          break;
        default:
          currentLineIndex ++;
      }
    }
    return result;
  }

}<|MERGE_RESOLUTION|>--- conflicted
+++ resolved
@@ -1,7 +1,6 @@
 import 'dart:async';
 import 'dart:convert';
 import 'dart:io' as io;
-import 'dart:typed_data';
 import 'package:grpc/grpc.dart';
 import 'package:logging/logging.dart';
 import 'package:mongo_dart/mongo_dart.dart';
@@ -908,18 +907,6 @@
           style_error_log=@style_error_log, compile_error_log=@compile_error_log,
           grading_status=@grading_status
         where id=@id
-<<<<<<< HEAD
-        ''',
-        substitutionValues: {
-          'status': request.status.value,
-          'grader_name': request.graderName,
-          'id': request.id.toInt(),
-          'style_error_log': request.styleErrorLog,
-          'compile_error_log': request.buildErrorLog,
-          'grading_status': SubmissionProcessStatus.PROCESS_DONE.value,
-        }
-    );
-=======
         ''';
     final queryValues = {
       'status': request.status.value,
@@ -927,7 +914,7 @@
       'id': request.id.toInt(),
       'style_error_log': request.styleErrorLog,
       'compile_error_log': request.buildErrorLog,
-      'grading_status': SubmissionGradingStatus.processed.value,
+      'grading_status': SubmissionProcessStatus.PROCESS_DONE.value,
     };
 
     try {
@@ -936,7 +923,6 @@
       log.severe('error updating result from grader: $e');
       return request;
     }
->>>>>>> 66a9b5c2
 
     // there might be older test results in case of rejudging submission
     // so delete them if exists
